--- conflicted
+++ resolved
@@ -173,14 +173,9 @@
 @pytest.mark.order(16)
 def test_create_avs_rewards_submission():
     strategies = clients.avs_registry_reader.strategy_params_by_index(quorum_number=0, index=0)
-<<<<<<< HEAD
-    assert strategies is not None, "Strategy params should not be None"
-    strategy_addr = Web3.to_checksum_address(strategies.strategy)
-    calculationInterval = clients.el_reader.get_calculation_interval_seconds()
-=======
-    strategy_addr = strategies[0]
+    assert strategies is not None, "Strategy params should not be None"
+    strategy_addr = Web3.to_checksum_address(strategies.strategy)
     duration = clients.el_reader.get_calculation_interval_seconds()
->>>>>>> ab5089c0
     token = clients.el_reader.get_strategy_and_underlying_token(strategy_addr)[1]
     assert token is not None, "Token should not be None"
     strategy_and_multiplier = {"strategy": Web3.to_checksum_address(strategy_addr), "multiplier": 1}
@@ -274,14 +269,9 @@
 @pytest.mark.order(22)
 def test_create_operator_directed_avs_rewards_submission():
     strategies = clients.avs_registry_reader.strategy_params_by_index(quorum_number=0, index=0)
-<<<<<<< HEAD
-    assert strategies is not None, "Strategy params should not be None"
-    strategy_addr = Web3.to_checksum_address(strategies.strategy)
-    calculationInterval = clients.el_reader.get_calculation_interval_seconds()
-=======
-    strategy_addr = strategies[0]
+    assert strategies is not None, "Strategy params should not be None"
+    strategy_addr = Web3.to_checksum_address(strategies.strategy)
     duration = clients.el_reader.get_calculation_interval_seconds()
->>>>>>> ab5089c0
     token = clients.el_reader.get_strategy_and_underlying_token(strategy_addr)[1]
     assert token is not None, "Token should not be None"
     latest_block = clients.eth_http_client.eth.get_block("latest")
